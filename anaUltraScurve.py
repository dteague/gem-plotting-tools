#!/bin/env python
import os
import numpy as np
from optparse import OptionParser
from array import array
<<<<<<< HEAD
from anautilities import *
from anaInfo import *
from fitScanData import *
from channelMaps import *
from PanChannelMaps import *
=======
from fitting.fitScanData import *
from mapping.channelMaps import *
from mapping.PanChannelMaps import *
>>>>>>> 22cdd9bf
from gempython.utils.nesteddict import nesteddict as ndict

from anaoptions import parser

parser.add_option("-b", "--drawbad", action="store_true", dest="drawbad",
                  help="Draw fit overlays for Chi2 > 10000", metavar="drawbad")
parser.add_option("-f", "--fit", action="store_true", dest="SaveFile",
                  help="Save the Fit values to Root file", metavar="SaveFile")
parser.add_option("--IsTrimmed", action="store_true", dest="IsTrimmed",
                  help="If the data is from a trimmed scan, plot the value it tried aligning to", metavar="IsTrimmed")
parser.add_option("--zscore", type="float", dest="zscore", default=3.5,
                  help="Z-Score for Outlier Identification in MAD Algo", metavar="zscore")
parser.set_defaults(outfilename="SCurveData.root")

(options, args) = parser.parse_args()
filename = options.filename[:-5]
os.system("mkdir " + filename)

print filename
outfilename = options.outfilename

vToQb = -0.8
vToQm = 0.05

import ROOT as r
r.gROOT.SetBatch(True)
r.gStyle.SetOptStat(1111111)
GEBtype = options.GEBtype
inF = r.TFile(filename+'.root')
if options.SaveFile:
    outF = r.TFile(filename+'/'+outfilename, 'recreate')
    myT = r.TTree('scurveFitTree','Tree Holding FitData')
    pass

#Build the channel to strip mapping from the text file
chanToStripLUT = []
stripToChanLUT = []
chanToPanPinLUT = []
for vfat in range(0,24):
    chanToStripLUT.append([])
    stripToChanLUT.append([])
    chanToPanPinLUT.append([])
    for channel in range(0,128):
        chanToStripLUT[vfat].append(0)
        stripToChanLUT[vfat].append(0)
        chanToPanPinLUT[vfat].append(0)
        pass
    pass

from gempython.utils.wrappers import envCheck
envCheck('GEM_PLOTTING_PROJECT')

projectHome = os.environ.get('GEM_PLOTTING_PROJECT')
if GEBtype == 'long':
    intext = open(projectHome+'/mapping/longChannelMap.txt', 'r')
    pass
if GEBtype == 'short':
    intext = open(projectHome+'/mapping/shortChannelMap.txt', 'r')
    pass

for i, line in enumerate(intext):
    if i == 0: continue
    mapping = line.rsplit('\t')
    chanToStripLUT[int(mapping[0])][int(mapping[2]) - 1] = int(mapping[1])
    stripToChanLUT[int(mapping[0])][int(mapping[1])] = int(mapping[2]) - 1
    chanToPanPinLUT[int(mapping[0])][int(mapping[2]) -1] = int(mapping[3])
    pass

if options.IsTrimmed:
    trimmed_text = open('scanInfo.txt', 'r')
    trimVcal = []
    for vfat in range(0,24):
        trimVcal.append(0)
        pass
    for n, line in enumerate(trimmed_text):
        if n == 0: continue
        print line
        scanInfo = line.rsplit('  ')
        trimVcal[int(scanInfo[0])] = float(scanInfo[4])
        pass
    pass

if options.SaveFile:
    vfatN = array( 'i', [ 0 ] )
    myT.Branch( 'vfatN', vfatN, 'vfatN/I' )
    vfatCH = array( 'i', [ 0 ] )
    myT.Branch( 'vfatCH', vfatCH, 'vfatCH/I' )
    ROBstr = array( 'i', [ 0 ] )
    myT.Branch( 'ROBstr', ROBstr, 'ROBstr/I' )
    mask = array( 'i', [ 0 ] )
    myT.Branch( 'mask', mask, 'mask/I' )
    maskReason = array( 'i', [ 0 ] )
    myT.Branch( 'maskReason', maskReason, 'maskReason/I' )
    panPin = array( 'i', [ 0 ] )
    myT.Branch( 'panPin', panPin, 'panPin/I' )
    trimRange = array( 'i', [ 0 ] )
    myT.Branch( 'trimRange', trimRange, 'trimRange/I' )
    vthr = array( 'i', [ 0 ] )
    myT.Branch( 'vthr', vthr, 'vthr/I' )
    trimDAC = array( 'i', [ 0 ] )
    myT.Branch( 'trimDAC', trimDAC, 'trimDAC/I' )
    threshold = array( 'f', [ 0 ] )
    myT.Branch( 'threshold', threshold, 'threshold/F')
    noise = array( 'f', [ 0 ] )
    myT.Branch( 'noise', noise, 'noise/F')
    pedestal = array( 'f', [ 0 ] )
    myT.Branch( 'pedestal', pedestal, 'pedestal/F')
    ped_eff = array( 'f', [ 0 ] )
    myT.Branch( 'ped_eff', ped_eff, 'ped_eff/F')
    scurve_h = r.TH1D()
    myT.Branch( 'scurve_h', scurve_h)
    chi2 = array( 'f', [ 0 ] )
    myT.Branch( 'chi2', chi2, 'chi2/F')
    ndf = array( 'i', [ 0 ] )
    myT.Branch( 'ndf', ndf, 'ndf/I')
    Nhigh = array( 'i', [ 0 ] )
    myT.Branch( 'Nhigh', Nhigh, 'Nhigh/I')
    pass

vSummaryPlots = ndict()
vSummaryPlotsPanPin2 = ndict()
vSummaryPlotsPruned = ndict()
vSummaryPlotsPrunedPanPin2 = ndict()
vScurves = []
vthr_list = []
trim_list = []
trimrange_list = []
lines = []
def overlay_fit(VFAT, CHAN):
    Scurve = r.TH1D('Scurve','Scurve for VFAT %i channel %i;VCal [DAC units]'%(VFAT, CHAN),255,-0.5,254.5)
    strip = chanToStripLUT[VFAT][CHAN]
    pan_pin = chanToPanPinLUT[VFAT][CHAN]
    for event in inF.scurveTree:
        if (event.vfatN == VFAT) and (event.vfatCH == CHAN):
            Scurve.Fill(event.vcal, event.Nhits)
            pass
        pass
    param0 = scanFits[0][VFAT][CHAN]
    param1 = scanFits[1][VFAT][CHAN]
    param2 = scanFits[2][VFAT][CHAN]
    fitTF1 =  r.TF1('myERF','500*TMath::Erf((TMath::Max([2],x)-[0])/(TMath::Sqrt(2)*[1]))+500',1,253)
    fitTF1.SetParameter(0, param0)
    fitTF1.SetParameter(1, param1)
    fitTF1.SetParameter(2, param2)
    canvas = r.TCanvas('canvas', 'canvas', 500, 500)
    r.gStyle.SetOptStat(1111111)
    Scurve.Draw()
    fitTF1.Draw('SAME')
    canvas.Update()
    canvas.SaveAs('Fit_Overlay_VFAT%i_Strip%i.png'%(VFAT, strip))
    return

for vfat in range(0,24):
    vScurves.append([])
    vthr_list.append([])
    trim_list.append([])
    trimrange_list.append([])
    if options.IsTrimmed:
        lines.append(r.TLine(-0.5, trimVcal[vfat], 127.5, trimVcal[vfat]))
        pass
    if not (options.channels or options.PanPin):
        vSummaryPlots[vfat] = r.TH2D('vSummaryPlots%i'%vfat,'VFAT %i;Strip;VCal [fC]'%vfat,128,-0.5,127.5,256,vToQm*-0.5+vToQb,vToQm*255.5+vToQb)
        vSummaryPlots[vfat].GetYaxis().SetTitleOffset(1.5)
        vSummaryPlotsPruned[vfat] = r.TH2D('vSummaryPlotsPruned%i'%vfat,'VFAT %i;Strip;VCal [fC]'%vfat,128,-0.5,127.5,256,vToQm*-0.5+vToQb,vToQm*255.5+vToQb)
        vSummaryPlotsPruned[vfat].GetYaxis().SetTitleOffset(1.5)
        pass
    if options.channels:
        vSummaryPlots[vfat] = r.TH2D('vSummaryPlots%i'%vfat,'VFAT %i;Channels;VCal [fC]'%vfat,128,-0.5,127.5,256,vToQm*-0.5+vToQb,vToQm*255.5+vToQb)
        vSummaryPlots[vfat].GetYaxis().SetTitleOffset(1.5)
        vSummaryPlotsPruned[vfat] = r.TH2D('vSummaryPlotsPruned%i'%vfat,'VFAT %i;Channels;VCal [fC]'%vfat,128,-0.5,127.5,256,vToQm*-0.5+vToQb,vToQm*255.5+vToQb)
        vSummaryPlotsPruned[vfat].GetYaxis().SetTitleOffset(1.5)
        pass
    if options.PanPin:
        vSummaryPlots[vfat] = r.TH2D('vSummaryPlots%i'%vfat,'VFAT %i_0-63;63 - Panasonic Pin;VCal [fC]'%vfat,64,-0.5,63.5,256,vToQm*-0.5+vToQb,vToQm*255.5+vToQb)
        vSummaryPlots[vfat].GetYaxis().SetTitleOffset(1.5)
        vSummaryPlotsPruned[vfat] = r.TH2D('vSummaryPlotsPruned%i'%vfat,'VFAT %i_0-63;63 - Panasonic Pin;VCal [fC]'%vfat,64,-0.5,63.5,256,vToQm*-0.5+vToQb,vToQm*255.5+vToQb)
        vSummaryPlotsPruned[vfat].GetYaxis().SetTitleOffset(1.5)
        vSummaryPlotsPanPin2[vfat] = r.TH2D('vSummaryPlotsPanPin2_%i'%vfat,'vSummaryPlots%i_64-127;127 - Panasonic Pin;VCal [fC]'%vfat,64,-0.5,63.5,256,vToQm*-0.5+vToQb,vToQm*255.5+vToQb)
        vSummaryPlotsPanPin2[vfat].GetYaxis().SetTitleOffset(1.5)
        vSummaryPlotsPrunedPanPin2[vfat] = r.TH2D('vSummaryPlotsPrunedPanPin2_%i'%vfat,'vSummaryPlots%i_64-127;127 - Panasonic Pin;VCal [fC]'%vfat,64,-0.5,63.5,256,vToQm*-0.5+vToQb,vToQm*255.5+vToQb)
        vSummaryPlotsPrunedPanPin2[vfat].GetYaxis().SetTitleOffset(1.5)
        pass
    for chan in range (0,128):
        vScurves[vfat].append(r.TH1D('Scurve_%i_%i'%(vfat,chan),'Scurve_%i_%i;VCal [DAC units]'%(vfat,chan),256,-0.5,255.5))
        vthr_list[vfat].append(0)
        trim_list[vfat].append(0)
        trimrange_list[vfat].append(0)
        pass
    pass

if options.SaveFile:
    fitter = ScanDataFitter()
    pass

# Fill
for event in inF.scurveTree:
    strip = chanToStripLUT[event.vfatN][event.vfatCH]
    pan_pin = chanToPanPinLUT[event.vfatN][event.vfatCH]
    if not (options.channels or options.PanPin):
        vSummaryPlots[event.vfatN].Fill(strip,vToQm*event.vcal+vToQb,event.Nhits)
        pass
    if options.channels:
        vSummaryPlots[event.vfatN].Fill(event.vfatCH,vToQm*event.vcal+vToQb,event.Nhits)
        pass
    if options.PanPin:
        if (pan_pin < 64):
            vSummaryPlots[event.vfatN].Fill(63-pan_pin,vToQm*event.vcal+vToQb,event.Nhits)
            pass
        else:
            vSummaryPlotsPanPin2[event.vfatN].Fill(127-pan_pin,vToQm*event.vcal+vToQb,event.Nhits)
            pass
        pass
    x = vScurves[event.vfatN][event.vfatCH].FindBin(event.vcal)
    vScurves[event.vfatN][event.vfatCH].SetBinContent(x, event.Nhits)
    r.gStyle.SetOptStat(1111111)
    vthr_list[event.vfatN][event.vfatCH] = event.vthr
    trim_list[event.vfatN][event.vfatCH] = event.trimDAC
    trimrange_list[event.vfatN][event.vfatCH] = event.trimRange
    if options.SaveFile:
        fitter.feed(event)
        pass
    pass

if options.SaveFile:
    scanFits = fitter.fit()
    pass

# Determine hot channels
import numpy as np
if options.SaveFile:
    print 'Determining hot channels'
    masks = []
    maskReasons = []
    effectivePedestals = [ np.zeros(128) for vfat in range(24) ]
    for vfat in range(0, 24):
        trimValue = np.zeros(128)
        channelNoise = np.zeros(128)
        fitFailed = np.zeros(128, dtype=bool)
        for ch in range(0, 128):
            # Get fit results
            threshold[0] = scanFits[0][vfat][ch]
            noise[0] = scanFits[1][vfat][ch]
            pedestal[0] = scanFits[2][vfat][ch]
            # Compute values for cuts
            channelNoise[ch] = noise[0]
            FittedFunction = r.TF1('myERF','500*TMath::Erf((TMath::Max([2],x)-[0])/(TMath::Sqrt(2)*[1]))+500',1,253)
            for i in range(3):
                FittedFunction.SetParameter(i, scanFits[i][vfat][ch])
                pass
            effectivePedestals[vfat][ch] = FittedFunction.Eval(0.0)
            # Compute the value to apply MAD on for each channel
            trimValue[ch] = threshold[0] - options.ztrim * noise[0]
            pass
        fitFailed = np.logical_not(fitter.fitValid[vfat])
        # Determine outliers
        hot = isOutlierMADOneSided(trimValue, thresh=options.zscore,
                                   rejectHighTail=False)
        # Create reason array
        reason = np.zeros(128, dtype=int) # Not masked
        reason[hot] |= MaskReason.HotChannel
        reason[fitFailed] |= MaskReason.FitFailed
        reason[fitter.isDead[vfat]] |= MaskReason.DeadChannel
        reason[channelNoise > 20] |= MaskReason.HighNoise
        reason[effectivePedestals[vfat] > 50] |= MaskReason.HighEffPed
        maskReasons.append(reason)
        masks.append(reason != MaskReason.NotMasked)
        print 'VFAT %2d: %d dead, %d hot channels, %d failed fits, %d high noise, %d high eff.ped.' % (vfat,
                np.count_nonzero(fitter.isDead[vfat]),
                np.count_nonzero(hot),
                np.count_nonzero(fitFailed),
                np.count_nonzero(channelNoise > 20),
                np.count_nonzero(effectivePedestals[vfat] > 50))

# Fill pruned
if options.SaveFile:
    for event in inF.scurveTree:
        if masks[event.vfatN][event.vfatCH]:
            continue
        strip = chanToStripLUT[event.vfatN][event.vfatCH]
        pan_pin = chanToPanPinLUT[event.vfatN][event.vfatCH]
        if not (options.channels or options.PanPin):
            vSummaryPlotsPruned[event.vfatN].Fill(strip,vToQm*event.vcal+vToQb,event.Nhits)
        if options.channels:
            vSummaryPlotsPruned[event.vfatN].Fill(event.vfatCH,vToQm*event.vcal+vToQb,event.Nhits)
        if options.PanPin:
            if (pan_pin < 64):
                vSummaryPlotsPruned[event.vfatN].Fill(63-pan_pin,vToQm*event.vcal+vToQb,event.Nhits)
            else:
                vSummaryPlotsPrunedPanPin2[event.vfatN].Fill(127-pan_pin,vToQm*event.vcal+vToQb,event.Nhits)

# Store values in ROOT file
if options.SaveFile:
    fitSums = {}
    for vfat in range (0,24):
        fitThr = []        
        fitENC = []
        stripList = []
        panList = []
        chanList = []
        for chan in range (0, 128):
            #Get strip and pan pin
            strip = chanToStripLUT[vfat][chan]
            pan_pin = chanToPanPinLUT[vfat][chan]
            #Store strip, chan and pan pin
            stripList.append(float(strip))
            panList.append(float(pan_pin))
            chanList.append(float(chan))
            #Filling the Branches
            param0 = scanFits[0][vfat][chan]
            param1 = scanFits[1][vfat][chan]
            param2 = scanFits[2][vfat][chan]
            ped_eff[0] = effectivePedestals[vfat][chan]
            vfatN[0] = vfat
            vfatCH[0] = chan
            ROBstr[0] = strip
            panPin[0] = pan_pin
            trimRange[0] = trimrange_list[vfat][chan] 
            vthr[0] = vthr_list[vfat][chan]
            trimDAC[0] = trim_list[vfat][chan]
            threshold[0] = param0
            fitThr.append(vToQm*param0+vToQb)
            noise[0] = param1
            fitENC.append(vToQm*param1*options.ztrim)
            pedestal[0] = param2
            mask[0] = masks[vfat][chan]
            maskReason[0] = maskReasons[vfat][chan]
            chi2[0] = scanFits[3][vfat][chan]
            ndf[0] = int(scanFits[5][vfat][chan])
            holder_curve = vScurves[vfat][chan]
            holder_curve.Copy(scurve_h)
            Nhigh[0] = int(scanFits[4][vfat][chan])
            #Filling the arrays for plotting later
            if options.drawbad:
                if (Chi2 > 1000.0 or Chi2 < 1.0):
                    overlay_fit(vfat, chan)
                    print "Chi2 is, %d"%(Chi2)
                    pass
                pass
            myT.Fill()
            pass
        if not (options.channels or options.PanPin):
            fitSums[vfat] = r.TGraphErrors(len(fitThr),np.array(stripList),np.array(fitThr),np.zeros(len(fitThr)),np.array(fitENC))
            fitSums[vfat].SetTitle("VFAT %i Fit Summary;Strip;Threshold [fC]"%vfat)
            pass
        elif options.channels:
            fitSums[vfat] = r.TGraphErrors(len(fitThr),np.array(chanList),np.array(fitThr),np.zeros(len(fitThr)),np.array(fitENC))
            fitSums[vfat].SetTitle("VFAT %i Fit Summary;Channel;Threshold [fC]"%vfat)
            pass
        elif options.PanPin:
            fitSums[vfat] = r.TGraphErrors(len(fitThr),np.array(panList),np.array(fitThr),np.zeros(len(fitThr)),np.array(fitENC))
            fitSums[vfat].SetTitle("VFAT %i Fit Summary;Panasonic Pin;Threshold [fC]"%vfat)
            pass
        
        fitSums[vfat].SetName("fitSum%i"%vfat)
        fitSums[vfat].SetMarkerStyle(2)
        pass
    pass

def saveSummary(vSummaryPlots, vSummaryPlotsPanPin2, name='Summary'):
    legend = r.TLegend(0.75,0.7,0.88,0.88)
    r.gStyle.SetOptStat(0)
    if not options.PanPin:
        canv = make3x8Canvas('canv', vSummaryPlots, 'colz')
        for vfat in range(0,24):
            canv.cd(vfat+1)
            if options.IsTrimmed:
                legend.Clear()
                legend.AddEntry(line, 'trimVCal is %f'%(trimVcal[vfat]))
                legend.Draw('SAME')
                print trimVcal[vfat]
                lines[vfat].SetLineColor(1)
                lines[vfat].SetLineWidth(3)
                lines[vfat].Draw('SAME')
                pass
            canv.Update()
            pass
        pass
    else:
        canv = r.TCanvas('canv','canv',500*8,500*3)
        canv.Divide(8,6)
        r.gStyle.SetOptStat(0)
        for ieta in range(0,8):
            for iphi in range (0,3):
                r.gStyle.SetOptStat(0)
                canv.cd((ieta+1 + iphi*16)%48 + 16)
                vSummaryPlots[ieta+(8*iphi)].Draw('colz')
                canv.Update()
                canv.cd((ieta+9 + iphi*16)%48 + 16)
                vSummaryPlotsPanPin2[ieta+(8*iphi)].Draw('colz')
                canv.Update()
                pass
            pass
        pass

    canv.SaveAs(filename+'/%s.png' % name)

saveSummary(vSummaryPlots, vSummaryPlotsPanPin2)
if options.SaveFile:
    saveSummary(vSummaryPlotsPruned, vSummaryPlotsPrunedPanPin2, name='PrunedSummary')

if options.SaveFile:
    r.gStyle.SetOptStat(0)
    canv = make3x8Canvas('canv', fitSums, 'ap')
    canv.SaveAs(filename+'/fitSummary.png')
    pass

if options.SaveFile:
    confF = open(filename+'/chConfig.txt','w')
    confF.write('vfatN/I:vfatCH/I:trimDAC/I:mask/I\n')
    for vfat in range (0,24):
        for chan in range (0, 128):
            confF.write('%i\t%i\t%i\t%i\n'%(vfat,chan,trim_list[vfat][chan],masks[vfat][chan]))
            pass
        pass
    confF.close()
    outF.cd()
    for vfat in fitSums.keys():
        fitSums[vfat].Write()
        pass
    myT.Write()
    outF.Close()
    pass<|MERGE_RESOLUTION|>--- conflicted
+++ resolved
@@ -3,17 +3,11 @@
 import numpy as np
 from optparse import OptionParser
 from array import array
-<<<<<<< HEAD
 from anautilities import *
 from anaInfo import *
-from fitScanData import *
-from channelMaps import *
-from PanChannelMaps import *
-=======
 from fitting.fitScanData import *
 from mapping.channelMaps import *
 from mapping.PanChannelMaps import *
->>>>>>> 22cdd9bf
 from gempython.utils.nesteddict import nesteddict as ndict
 
 from anaoptions import parser
