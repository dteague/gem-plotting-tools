--- conflicted
+++ resolved
@@ -1,90 +1,4 @@
 #!/bin/env python
-<<<<<<< HEAD
-import os
-import numpy as np
-from optparse import OptionParser
-from array import array
-
-from gempython.gemplotting.anautilities import *
-from gempython.gemplotting.anaInfo import *
-from gempython.gemplotting.fitting.fitScanData import *
-from gempython.gemplotting.mapping.channelMaps import *
-from gempython.gemplotting.mapping.PanChannelMaps import *
-from gempython.utils.nesteddict import nesteddict as ndict
-
-from gemplotting.anaoptions import parser
-
-parser.add_option("-b", "--drawbad", action="store_true", dest="drawbad",
-                  help="Draw fit overlays for Chi2 > 10000", metavar="drawbad")
-parser.add_option("-f", "--fit", action="store_true", dest="SaveFile",
-                  help="Save the Fit values to Root file", metavar="SaveFile")
-parser.add_option("--IsTrimmed", action="store_true", dest="IsTrimmed",
-                  help="If the data is from a trimmed scan, plot the value it tried aligning to", metavar="IsTrimmed")
-parser.add_option("--zscore", type="float", dest="zscore", default=3.5,
-                  help="Z-Score for Outlier Identification in MAD Algo", metavar="zscore")
-parser.set_defaults(outfilename="SCurveFitData.root")
-
-(options, args) = parser.parse_args()
-filename = options.filename[:-5]
-os.system("mkdir " + filename)
-
-print filename
-outfilename = options.outfilename
-
-vToQb = -0.8
-vToQm = 0.05
-
-import ROOT as r
-r.gROOT.SetBatch(True)
-r.gStyle.SetOptStat(1111111)
-GEBtype = options.GEBtype
-inF = r.TFile(filename+'.root')
-if options.SaveFile:
-    outF = r.TFile(filename+'/'+outfilename, 'recreate')
-    myT = r.TTree('scurveFitTree','Tree Holding FitData')
-    pass
-
-#Build the channel to strip mapping from the text file
-chanToStripLUT = []
-stripToChanLUT = []
-chanToPanPinLUT = []
-for vfat in range(0,24):
-    chanToStripLUT.append([])
-    stripToChanLUT.append([])
-    chanToPanPinLUT.append([])
-    for channel in range(0,128):
-        chanToStripLUT[vfat].append(0)
-        stripToChanLUT[vfat].append(0)
-        chanToPanPinLUT[vfat].append(0)
-        pass
-    pass
-
-from gempython.utils.wrappers import envCheck
-envCheck('GEM_PLOTTING_PROJECT')
-projectHome = os.environ.get('GEM_PLOTTING_PROJECT')
-
-import pkg_resources
-MAPPING_PATH = pkg_resources.resource_filename('gemplotting', 'mapping/')
-
-if GEBtype == 'long':
-    intext = open(MAPPING_PATH+'/longChannelMap.txt', 'r')
-    pass
-if GEBtype == 'short':
-    intext = open(MAPPING_PATH+'/shortChannelMap.txt', 'r')
-    pass
-
-for i, line in enumerate(intext):
-    if i == 0: continue
-    mapping = line.rsplit('\t')
-    chanToStripLUT[int(mapping[0])][int(mapping[2]) - 1] = int(mapping[1])
-    stripToChanLUT[int(mapping[0])][int(mapping[1])] = int(mapping[2]) - 1
-    chanToPanPinLUT[int(mapping[0])][int(mapping[2]) -1] = int(mapping[3])
-    pass
-
-if options.IsTrimmed:
-    trimmed_text = open('scanInfo.txt', 'r')
-    trimVcal = []
-=======
 
 def fill2DScurveSummaryPlots(scurveTree, vfatHistos, vfatChanLUT, vfatHistosPanPin2=None, lutType="vfatCH", chanMasks=None, calDAC2Q_m=None, calDAC2Q_b=None):
     """
@@ -218,12 +132,12 @@
     import ROOT as r
     
     from array import array
-    from anautilities import getEmptyPerVFATList, getMapping, isOutlierMADOneSided, parseCalFile, saveSummary, saveSummaryByiEta
-    from anaInfo import mappingNames, MaskReason
-    from fitting.fitScanData import ScanDataFitter
+    from gempython.gemplotting.anautilities import getEmptyPerVFATList, getMapping, isOutlierMADOneSided, parseCalFile, saveSummary, saveSummaryByiEta
+    from gempython.gemplotting.anaInfo import mappingNames, MaskReason
+    from gempython.gemplotting.fitting.fitScanData import ScanDataFitter
     from gempython.utils.nesteddict import nesteddict as ndict
     from gempython.utils.wrappers import envCheck
-    from mapping.chamberInfo import chamber_iEta2VFATPos, chamber_vfatPos2iEta
+    from gempython.gemplotting.mapping.chamberInfo import chamber_iEta2VFATPos, chamber_vfatPos2iEta
 
     from anaoptions import parser
     parser.add_option("-b", "--drawbad", action="store_true", dest="drawbad",
@@ -293,7 +207,6 @@
     r.gStyle.SetOptStat(1111111)
 
     # Initialize distributions
->>>>>>> b8b6a2ea
     for vfat in range(0,24):
         vSummaryPlots[vfat] = r.TH2D('vSummaryPlots%i'%vfat,
                 'VFAT %i;Channels;VCal #left(fC#right)'%vfat,
@@ -343,21 +256,6 @@
             trimrange_list[vfat].append(0)
             pass
         pass
-<<<<<<< HEAD
-
-    binVal = vScurves[event.vfatN][event.vfatCH].FindBin(event.vcal)
-    vScurves[event.vfatN][event.vfatCH].SetBinContent(binVal, event.Nhits)
-    r.gStyle.SetOptStat(1111111)
-    vthr_list[event.vfatN][event.vfatCH] = event.vthr
-    trim_list[event.vfatN][event.vfatCH] = event.trimDAC
-    trimrange_list[event.vfatN][event.vfatCH] = event.trimRange
-    
-    if not (dict_vfatID[event.vfatN] > 0):
-        if 'vfatID' in listOfBranches:
-            dict_vfatID[event.vfatN] = event.vfatID
-        else:
-            dict_vfatID[event.vfatN] = 0
-=======
     
     # Determine chan, strip or panpin indep var
     stripChanOrPinType = mappingNames[2]
@@ -367,19 +265,19 @@
         stripChanOrPinType = mappingNames[1]
 
     # Build the channel to strip mapping from the text file
-    envCheck('GEM_PLOTTING_PROJECT')
-    projectHome = os.getenv('GEM_PLOTTING_PROJECT')
+    import pkg_resources
+    MAPPING_PATH = pkg_resources.resource_filename('gemplotting', 'mapping/')
+
     dict_vfatChanLUT = ndict()
     if options.extChanMapping is not None:
         dict_vfatChanLUT = getMapping(options.extChanMapping)
     elif GEBtype == 'long':
-        dict_vfatChanLUT = getMapping(projectHome+'/mapping/longChannelMap.txt')
+        dict_vfatChanLUT = getMapping(MAPPING_PATH+'/longChannelMap.txt')
     if GEBtype == 'short':
-        dict_vfatChanLUT = getMapping(projectHome+'/mapping/shortChannelMap.txt')
+        dict_vfatChanLUT = getMapping(MAPPING_PATH+'/shortChannelMap.txt')
    
     # Open the input ROOT File
     inF = r.TFile(filename+'.root')
->>>>>>> b8b6a2ea
 
     # Create the fitter
     checkCurrentPulse = ("isCurrentPulse" in inF.scurveTree.GetListOfBranches())
